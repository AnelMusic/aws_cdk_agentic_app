--- conflicted
+++ resolved
@@ -1,393 +1,332 @@
-# **AWS CDK Stack: Multi-Service Application with ALB & Fargate for Deployment of Framework-agnostic AI Agent Apps**
-
-![ArchAWS](https://github.com/user-attachments/assets/1aa575f2-2ffd-4fe6-a8d8-f6bc4b880991)
-
-## **Introduction**
-
-This documentation provides an in-depth explanation of the AWS Cloud Development Kit (CDK) stack for deploying two services (frontend & backend) on **AWS Fargate**, using a **single Application Load Balancer (ALB)** with **path-based routing**. This setup ensures a cost-effective, scalable, and secure architecture for containerized applications.
-
-# **Setup Guide for Deploying the AWS CDK Infrastructure**
-
-## **Prerequisites**
-
-Before setting up and deploying the AWS CDK infrastructure, ensure that you have the following installed and configured on your system:
-
-### **1. Required Tools**
-
-- **AWS CDK (Node.js Required)** – Install Node.js and AWS CDK:
-  ```sh
-  # Install Node.js (if not already installed)
-  sudo apt install nodejs npm   # Ubuntu/Debian
-  brew install node             # macOS
-  choco install nodejs          # Windows
-
-  # Install AWS CDK globally
-  npm install -g aws-cdk
-  ```
-- **Docker** (for building container images for AWS Fargate)
-  ```sh
-  # Install Docker (ensure the Docker daemon is running)
-  ```
-- **Python 3 & Virtual Environment**
-  ```sh
-  # Ensure Python is installed (3.8+ recommended)
-  python3 --version
-
-  # Install virtualenv if not installed
-  pip install virtualenv
-  ```
-
-<<<<<<< HEAD
-### **2. Configure AWS CLI**
-
-=======
-### **2. Configure AWS CLI and AWS Secret**
->>>>>>> b90e38f9
-Ensure you are authenticated with AWS and have the necessary permissions:
-
-```sh
-aws configure
-```
-<<<<<<< HEAD
-
-You should have access to an AWS account with IAM permissions for **CDK deployment, ECS, ALB, and networking setup**.
-
-=======
-- Create a secret in the aws secret manager and call it agent-app. It must hold your HF_TOKEN and YOUR OPENAI_API_KEY 
-- You should have access to an AWS account with IAM permissions for CDK deployment, ECS, ALB, and networking setup.
->>>>>>> b90e38f9
----
-
-## **Setting Up the CDK Project**
-
-Since AWS CDK projects require a specific structure, you **cannot simply clone this repository and run `cdk deploy`**. Instead, follow these steps:
-
-### **1. Initialize a New CDK Project**
-
-Navigate to your working directory and initialize a new CDK project:
-
-```sh
-mkdir my-cdk-project
-cd my-cdk-project
-cdk init app --language python
-```
-
-This creates the necessary CDK project structure.
-
-### **2. Set Up a Python Virtual Environment**
-
-```sh
-# Create a virtual environment
-python3 -m venv .venv
-
-# Activate the virtual environment
-source .venv/bin/activate  # macOS/Linux
-.venv\Scripts\activate     # Windows
-```
-
-### **3. Install Required Dependencies**
-
-```sh
-pip install -r requirements.txt
-```
-
-Ensure that the dependencies match those in the `requirements.txt` of the repository.
-
-### **4. Copy the Repository Files to the CDK Project**
-
-Since CDK requires an initialized project, **you must manually copy the files from this repository into your initialized CDK project**.
------------------------------------------------------------------------------------------------------------------------------------
-
-## **Bootstrapping Your AWS Environment**
-
-AWS CDK requires your AWS account to be bootstrapped before deploying any infrastructure.
-
-```sh
-cdk bootstrap aws://your_account_id/your_region
-```
-
-This sets up necessary resources.
-
----
-
-## **Deploying the CDK Stack**
-
-Once you have copied the required files and bootstrapped your AWS environment, deploy the stack:
-
-```sh
-cdk deploy
-```
-
-This will:
-
-- Create/update the VPC, subnets, and networking components.
-- Deploy the Application Load Balancer (ALB).
-- Set up the ECS Fargate services (frontend and backend).
-- Apply security configurations.
-
----
-
-## **Verifying the Deployment**
-
-After the deployment completes, check the AWS console to confirm:
-
-- The **ALB** is running and accessible.
-- ECS **Fargate tasks** are successfully launched.
-- The API endpoint (FastAPI) is responding correctly.
-
-You can also check the deployed stack by running:
-
-```sh
-aws cloudformation list-stacks --query "StackSummaries[?StackStatus!='DELETE_COMPLETE'].StackName" --output text
-```
-
-and get the respective DNS via:
-
-```sh
-aws cloudformation describe-stacks --stack-name CombinedFrontendBackendStack --query 'Stacks[0].Outputs[?OutputKey==`LoadBalancerDNS`].OutputValue' --output text
-```
-
----
-
-## **Cleaning Up Resources**
-
-To avoid unnecessary AWS costs, delete the stack when no longer needed:
-
-```sh
-cdk destroy
-```
-
-This removes all AWS resources created by the stack.
-
----
-
-## **Infrastructure Overview**
-
-### **Network Infrastructure**
-
-- **VPC Configuration**
-  - 2 Availability Zones for high availability.
-  - 1 NAT Gateway (can be increased to 1 per AZ for production).
-  - Public subnets for ALB.
-  - Private subnets for Fargate services.
-
-### **Application Load Balancer (ALB) Setup**
-
-- **Security Group Configuration**
-
-  ```python
-  alb_security_group = ec2.SecurityGroup(
-      self, "ALBSecurityGroup",
-      vpc=vpc,
-      allow_all_outbound=True
-  )
-  alb_security_group.add_ingress_rule(
-      ec2.Peer.any_ipv4(),
-      ec2.Port.tcp(80),
-      "Allow HTTP traffic"
-  )
-  ```
-
-  - **Allows inbound HTTP traffic (port 80) from any IP**.
-  - Allows all outbound traffic.
-  - **Note:** In production, consider adding HTTPS (port 443) and restricting IP ranges.
-- **ALB Configuration**
-
-  ```python
-  alb = elbv2.ApplicationLoadBalancer(
-      self, "SharedALB",
-      vpc=vpc,
-      internet_facing=True,
-      security_group=alb_security_group
-  )
-  ```
-
-  - Internet-facing for public access.
-  - Placed in public subnets.
-  - Uses a single security group.
-
-### **Routing Configuration**
-
-- **Default Route (Frontend)**
-
-  - All traffic by default routes to the frontend service.
-  - Uses Streamlit's port 8501.
-
-  ```python
-  default_action=elbv2.ListenerAction.forward([frontend_target_group])
-  ```
-- **API Route (Backend)**
-
-  - All `/api/*` paths route to the backend service.
-  - Uses FastAPI's port 8000.
-
-  ```python
-  conditions=[elbv2.ListenerCondition.path_patterns(["/api/*"])]
-  ```
-
----
-
-## **ECS Fargate Services**
-
-### **Backend Service (FastAPI)**
-
-- **Task Definition**
-
-  - CPU: 512 units.
-  - Memory: 1024 MB.
-  - Container Port: 8000.
-  - **Environment Variables:**
-    - `HF_TOKEN` (from Secrets Manager).
-    - `OPENAI_API_KEY` (from Secrets Manager).
-- **Health Check**
-
-  - Path: `/api/health`.
-  - Success Codes: `200`.
-
-### **Frontend Service (Streamlit)**
-
-- **Task Definition**
-
-  - CPU: 256 units.
-  - Memory: 512 MB.
-  - Container Port: 8501.
-  - **Environment Variables:**
-    - `API_ENDPOINT`: Points to ALB DNS with `/api` prefix.
-- **Health Check**
-
-  - Path: `/_stcore/health`.
-  - Success Codes: `200`.
-
----
-
-## **ECS Fargate Configuration**
-
-- Both services run on **Fargate (serverless)**.
-- Services placed in **private subnets**.
-- **No public IP addresses assigned** (`assign_public_ip=False`).
-- Uses **AWS Log Driver** with 1-week retention.
-
----
-
-## **Why the Default Fargate Pattern Could Not Be Used**
-
-### **Issue with `ApplicationLoadBalancedFargateService`**
-
-The standard CDK `ApplicationLoadBalancedFargateService` construct **was not used** because:
-
-1. **We need custom routing logic for both services**.
-2. **We're sharing a single ALB between services**.
-3. **We need fine-grained control over security groups and routing rules**.
-
-### **How We Solved This**
-
-- **Manually created an ALB** and added path-based routing rules.
-- **Manually defined target groups for both services.**
-- **Attached Fargate services to their respective target groups during creation.**
-
----
-
-## **Networking Flow**
-
-1. **Inbound: Internet → Internet Gateway IGW → ALB (Public Subnet) → Fargate Services (Private Subnet)**.
-2. **Outbound: Fargate → NAT Gateway → Internet (for pulling images/updates).**
-
-## **Port Configuration**
-
-- **Exposed Ports**
-
-  - **ALB: Port 80 (HTTP) (allows inbound traffic from any IP)**.
-  - **Backend: Port 8000 (internal only)**.
-  - **Frontend: Port 8501 (internal only)**.
-- **Port Mapping**
-
-  - External HTTP traffic (`80`) → ALB.
-  - ALB → Backend (`8000`) for `/api/*` paths.
-  - ALB → Frontend (`8501`) for all other paths.
-
----
-
-## **Resource Scaling**
-
-- Both services start with `desired_count=1`.
-- **No auto-scaling configured in this setup**.
-- Can be added using ECS **Service Auto Scaling**.
-
----
-
-## **Security Considerations**
-
-1. **Fargate tasks run in private subnets**.
-2. **Only the ALB is internet-facing**.
-3. **Services communicate through the ALB, not directly**.
-4. **Secrets managed through AWS Secrets Manager**.
-
----
-
-## **API Documentation**
-
-### **Overview**
-
-The backend service exposes a **FastAPI-based REST API** that provides an AI-driven medical appointment scheduling agent.
-
-### **Endpoints**
-
-#### **1. Query API** (POST `/api/query`)
-
-- **Description:** Processes a user query and returns AI-generated results for medical appointment scheduling.
-- **Request Body:**
-  ```json
-  {
-      "user_input": "Find all orthopedic specialists available on Mondays."
-  }
-  ```
-- **Response:**
-  ```json
-  {
-      "answer": "Dr. Smith is available on Mondays from 8 AM - 12 PM."
-  }
-  ```
-- **Error Handling:**
-  - `500 Internal Server Error` if query processing fails.
-
-#### **2. Health Check API** (GET `/api/health`)
-
-- **Description:** Returns the API health status.
-- **Response:**
-  ```json
-  {
-      "status": "healthy",
-      "version": "v1"
-  }
-  ```
-
-#### **3. Root Endpoint** (GET `/api`)
-
-- **Description:** Provides metadata about the API.
-- **Response:**
-  ```json
-  {
-      "message": "Welcome to the Medical Appointment Agent API",
-      "version": "v1",
-      "documentation": "/api/docs",
-      "health_check": "/api/health",
-      "usage": "Send a POST request to /api/query with a JSON body containing a 'user_input' field."
-  }
-  ```
-
-### **API Dependencies & Features**
-
-- **CORS Middleware:** Allows cross-origin requests.
-- **Dependency Injection:** Uses `Depends()` for structured API dependencies.
-- **Pydantic Models:** Ensures input validation and response standardization.
-- **Environment Variables:** Uses `.env` files for configuration management during local development. Otherwise secret from AWS secret manager is utilized.
-
----
-
-## **Potential Improvement for Production**
-
-1. **Add HTTPS support** with an ACM certificate.
-2. **Implement auto-scaling rules**. (Currently ECS Fargate services (frontend and backend) run with a fixed number of tasks (desired_count=1) to keep cost minimal. This means that the number of running containers will remain constant unless manually changed.)
-3. **Enhance security with AWS WAF**.
-4. **Configure CloudWatch alarms for monitoring**.
-5. **Integrate with Route 53 for custom domain management**.
+# **AWS CDK Stack: Multi-Service Application with ALB & Fargate for Deployment of Framework-agnostic AI Agent Apps**
+![ArchAWS](https://github.com/user-attachments/assets/1aa575f2-2ffd-4fe6-a8d8-f6bc4b880991)
+
+## **Introduction**
+This documentation provides an in-depth explanation of the AWS Cloud Development Kit (CDK) stack for deploying two services (frontend & backend) on **AWS Fargate**, using a **single Application Load Balancer (ALB)** with **path-based routing**. This setup ensures a cost-effective, scalable, and secure architecture for containerized applications.
+
+# **Setup Guide for Deploying the AWS CDK Infrastructure**
+
+## **Prerequisites**
+Before setting up and deploying the AWS CDK infrastructure, ensure that you have the following installed and configured on your system:
+
+### **1. Required Tools**
+- **AWS CDK (Node.js Required)** – Install Node.js and AWS CDK:
+  ```sh
+  # Install Node.js (if not already installed)
+  sudo apt install nodejs npm   # Ubuntu/Debian
+  brew install node             # macOS
+  choco install nodejs          # Windows
+  
+  # Install AWS CDK globally
+  npm install -g aws-cdk
+  ```
+- **Docker** (for building container images for AWS Fargate)
+  ```sh
+  # Install Docker (ensure the Docker daemon is running)
+  ```
+- **Python 3 & Virtual Environment**
+  ```sh
+  # Ensure Python is installed (3.8+ recommended)
+  python3 --version
+  
+  # Install virtualenv if not installed
+  pip install virtualenv
+  ```
+
+### **2. Configure AWS CLI and AWS Secret**
+Ensure you are authenticated with AWS and have the necessary permissions:
+```sh
+aws configure
+```
+- Create a secret in the aws secret manager and call it agent-app. It must hold your HF_TOKEN and YOUR OPENAI_API_KEY 
+- You should have access to an AWS account with IAM permissions for CDK deployment, ECS, ALB, and networking setup.
+---
+
+## **Setting Up the CDK Project**
+Since AWS CDK projects require a specific structure, you **cannot simply clone this repository and run `cdk deploy`**. Instead, follow these steps:
+
+### **1. Initialize a New CDK Project**
+Navigate to your working directory and initialize a new CDK project:
+```sh
+mkdir my-cdk-project
+cd my-cdk-project
+cdk init app --language python
+```
+This creates the necessary CDK project structure.
+
+### **2. Set Up a Python Virtual Environment**
+```sh
+# Create a virtual environment
+python3 -m venv .venv
+
+# Activate the virtual environment
+source .venv/bin/activate  # macOS/Linux
+.venv\Scripts\activate     # Windows
+```
+
+### **3. Install Required Dependencies**
+```sh
+pip install -r requirements.txt
+```
+Ensure that the dependencies match those in the `requirements.txt` of the repository.
+
+### **4. Copy the Repository Files to the CDK Project**
+Since CDK requires an initialized project, **you must manually copy the files from this repository into your initialized CDK project**.
+---
+
+## **Bootstrapping Your AWS Environment**
+AWS CDK requires your AWS account to be bootstrapped before deploying any infrastructure.
+
+```sh
+cdk bootstrap aws://your_account_id/your_region
+```
+This sets up necessary resources.
+
+---
+
+## **Deploying the CDK Stack**
+Once you have copied the required files and bootstrapped your AWS environment, deploy the stack:
+
+```sh
+cdk deploy
+```
+This will:
+- Create/update the VPC, subnets, and networking components.
+- Deploy the Application Load Balancer (ALB).
+- Set up the ECS Fargate services (frontend and backend).
+- Apply security configurations.
+
+---
+
+## **Verifying the Deployment**
+After the deployment completes, check the AWS console to confirm:
+- The **ALB** is running and accessible.
+- ECS **Fargate tasks** are successfully launched.
+- The API endpoint (FastAPI) is responding correctly.
+
+You can also check the deployed stack by running:
+```sh
+aws cloudformation list-stacks --query "StackSummaries[?StackStatus!='DELETE_COMPLETE'].StackName" --output text
+```
+and get the respective DNS via:
+```sh
+aws cloudformation describe-stacks --stack-name CombinedFrontendBackendStack --query 'Stacks[0].Outputs[?OutputKey==`LoadBalancerDNS`].OutputValue' --output text
+```
+---
+
+## **Cleaning Up Resources**
+To avoid unnecessary AWS costs, delete the stack when no longer needed:
+```sh
+cdk destroy
+```
+This removes all AWS resources created by the stack.
+
+---
+
+
+
+## **Infrastructure Overview**
+
+### **Network Infrastructure**
+- **VPC Configuration**
+  - 2 Availability Zones for high availability.
+  - 1 NAT Gateway (can be increased to 1 per AZ for production).
+  - Public subnets for ALB.
+  - Private subnets for Fargate services.
+
+### **Application Load Balancer (ALB) Setup**
+
+- **Security Group Configuration**
+  ```python
+  alb_security_group = ec2.SecurityGroup(
+      self, "ALBSecurityGroup",
+      vpc=vpc,
+      allow_all_outbound=True
+  )
+  alb_security_group.add_ingress_rule(
+      ec2.Peer.any_ipv4(),
+      ec2.Port.tcp(80),
+      "Allow HTTP traffic"
+  )
+  ```
+  - **Allows inbound HTTP traffic (port 80) from any IP**.
+  - Allows all outbound traffic.
+  - **Note:** In production, consider adding HTTPS (port 443) and restricting IP ranges.
+
+- **ALB Configuration**
+  ```python
+  alb = elbv2.ApplicationLoadBalancer(
+      self, "SharedALB",
+      vpc=vpc,
+      internet_facing=True,
+      security_group=alb_security_group
+  )
+  ```
+  - Internet-facing for public access.
+  - Placed in public subnets.
+  - Uses a single security group.
+
+### **Routing Configuration**
+- **Default Route (Frontend)**
+  - All traffic by default routes to the frontend service.
+  - Uses Streamlit's port 8501.
+  ```python
+  default_action=elbv2.ListenerAction.forward([frontend_target_group])
+  ```
+
+- **API Route (Backend)**
+  - All `/api/*` paths route to the backend service.
+  - Uses FastAPI's port 8000.
+  ```python
+  conditions=[elbv2.ListenerCondition.path_patterns(["/api/*"])]
+  ```
+
+---
+
+## **ECS Fargate Services**
+
+### **Backend Service (FastAPI)**
+- **Task Definition**
+  - CPU: 512 units.
+  - Memory: 1024 MB.
+  - Container Port: 8000.
+  - **Environment Variables:**
+    - `HF_TOKEN` (from Secrets Manager).
+    - `OPENAI_API_KEY` (from Secrets Manager).
+
+- **Health Check**
+  - Path: `/health`.
+  - Success Codes: `200`.
+
+### **Frontend Service (Streamlit)**
+- **Task Definition**
+  - CPU: 256 units.
+  - Memory: 512 MB.
+  - Container Port: 8501.
+  - **Environment Variables:**
+    - `API_ENDPOINT`: Points to ALB DNS with `/api` prefix.
+
+- **Health Check**
+  - Path: `/_stcore/health`.
+  - Success Codes: `200`.
+
+---
+
+## **ECS Fargate Configuration**
+- Both services run on **Fargate (serverless)**.
+- Services placed in **private subnets**.
+- **No public IP addresses assigned** (`assign_public_ip=False`).
+- Uses **AWS Log Driver** with 1-week retention.
+
+---
+
+## **Why the Default Fargate Pattern Could Not Be Used**
+### **Issue with `ApplicationLoadBalancedFargateService`**
+The standard CDK `ApplicationLoadBalancedFargateService` construct **was not used** because:
+1. **We need custom routing logic for both services**.
+2. **We're sharing a single ALB between services**.
+3. **We need fine-grained control over security groups and routing rules**.
+
+### **How We Solved This**
+- **Manually created an ALB** and added path-based routing rules.  
+- **Manually defined target groups for both services.**  
+- **Attached Fargate services to their respective target groups during creation.**  
+
+---
+
+## **Networking Flow**
+1. **Inbound: Internet → Internet Gateway IGW → ALB (Public Subnet) → Fargate Services (Private Subnet)**.
+2. **Outbound: Fargate → NAT Gateway → Internet (for pulling images/updates).**
+
+## **Port Configuration**
+- **Exposed Ports**
+  - **ALB: Port 80 (HTTP) (allows inbound traffic from any IP)**.
+  - **Backend: Port 8000 (internal only)**.
+  - **Frontend: Port 8501 (internal only)**.
+
+- **Port Mapping**
+  - External HTTP traffic (`80`) → ALB.
+  - ALB → Backend (`8000`) for `/api/*` paths.
+  - ALB → Frontend (`8501`) for all other paths.
+
+---
+
+## **Resource Scaling**
+- Both services start with `desired_count=1`.
+- **No auto-scaling configured in this setup**.
+- Can be added using ECS **Service Auto Scaling**.
+
+---
+
+## **Security Considerations**
+1. **Fargate tasks run in private subnets**.
+2. **Only the ALB is internet-facing**.
+3. **Services communicate through the ALB, not directly**.
+4. **Secrets managed through AWS Secrets Manager**.
+
+---
+
+
+## **API Documentation**
+
+### **Overview**
+The backend service exposes a **FastAPI-based REST API** that provides an AI-driven medical appointment scheduling agent.
+
+### **Endpoints**
+#### **1. Query API** (POST `/api/query`)
+- **Description:** Processes a user query and returns AI-generated results for medical appointment scheduling.
+- **Request Body:**
+  ```json
+  {
+      "user_input": "Find all orthopedic specialists available on Mondays."
+  }
+  ```
+- **Response:**
+  ```json
+  {
+      "answer": "Dr. Smith is available on Mondays from 8 AM - 12 PM."
+  }
+  ```
+- **Error Handling:**
+  - `500 Internal Server Error` if query processing fails.
+
+#### **2. Health Check API** (GET `/api/health`)
+- **Description:** Returns the API health status.
+- **Response:**
+  ```json
+  {
+      "status": "healthy",
+      "version": "v1"
+  }
+  ```
+
+#### **3. Root Endpoint** (GET `/api`)
+- **Description:** Provides metadata about the API.
+- **Response:**
+  ```json
+  {
+      "message": "Welcome to the Medical Appointment Agent API",
+      "version": "v1",
+      "documentation": "/api/docs",
+      "health_check": "/api/health",
+      "usage": "Send a POST request to /api/query with a JSON body containing a 'user_input' field."
+  }
+  ```
+
+### **API Dependencies & Features**
+- **CORS Middleware:** Allows cross-origin requests.
+- **Dependency Injection:** Uses `Depends()` for structured API dependencies.
+- **Pydantic Models:** Ensures input validation and response standardization.
+- **Environment Variables:** Uses `.env` files for configuration management during local development. Otherwise secret from AWS secret manager is utilized.
+
+---
+
+
+## **Potential Improvement for Production**
+1. **Add HTTPS support** with an ACM certificate.
+2. **Implement auto-scaling rules**. (Currently ECS Fargate services (frontend and backend) run with a fixed number of tasks (desired_count=1) to keep cost minimal. This means that the number of running containers will remain constant unless manually changed.)
+4. **Enhance security with AWS WAF**.
+5. **Configure CloudWatch alarms for monitoring**.
+6. **Integrate with Route 53 for custom domain management**.
+
+